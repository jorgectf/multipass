--- conflicted
+++ resolved
@@ -955,20 +955,10 @@
             assert(!spec.deleted);
             mpl::log(mpl::Level::info, category, fmt::format("{} needs starting. Starting now...", name));
 
-<<<<<<< HEAD
             multipass::top_catch_all(name, [this, &name, &lock]() {
                 vm_instances[name]->start();
                 lock.unlock();
                 on_restart(name);
-=======
-            init_mounts(name);
-
-            QTimer::singleShot(0, [this, &name] {
-                multipass::top_catch_all(name, [this, &name]() {
-                    vm_instances[name]->start();
-                    on_restart(name);
-                });
->>>>>>> 765d09de
             });
         }
     }
