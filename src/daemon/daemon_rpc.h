--- conflicted
+++ resolved
@@ -91,15 +91,12 @@
                     std::promise<grpc::Status>* status_promise);
     void on_get(const GetRequest* request, grpc::ServerWriter<GetReply>* response,
                 std::promise<grpc::Status>* status_promise);
-<<<<<<< HEAD
     void on_set(const SetRequest* request, grpc::ServerWriter<SetReply>* response,
                 std::promise<grpc::Status>* status_promise);
     void on_keys(const KeysRequest* request, grpc::ServerWriter<KeysReply>* response,
                  std::promise<grpc::Status>* status_promise);
-=======
     void on_authenticate(const AuthenticateRequest* request, grpc::ServerWriter<AuthenticateReply>* response,
                          std::promise<grpc::Status>* status_promise);
->>>>>>> d48e5dc9
 
 private:
     template <typename OperationSignal>
@@ -148,15 +145,12 @@
     grpc::Status ping(grpc::ServerContext* context, const PingRequest* request, PingReply* response) override;
     grpc::Status get(grpc::ServerContext* context, const GetRequest* request,
                      grpc::ServerWriter<GetReply>* response) override;
-<<<<<<< HEAD
     grpc::Status set(grpc::ServerContext* context, const SetRequest* request,
                      grpc::ServerWriter<SetReply>* response) override;
     grpc::Status keys(grpc::ServerContext* context, const KeysRequest* request,
                       grpc::ServerWriter<KeysReply>* response) override;
-=======
     grpc::Status authenticate(grpc::ServerContext* context, const AuthenticateRequest* request,
                               grpc::ServerWriter<AuthenticateReply>* response) override;
->>>>>>> d48e5dc9
 };
 } // namespace multipass
 #endif // MULTIPASS_DAEMON_RPC_H