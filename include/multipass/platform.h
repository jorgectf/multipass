/*
 * Copyright (C) 2017-2022 Canonical, Ltd.
 *
 * This program is free software; you can redistribute it and/or modify
 * it under the terms of the GNU General Public License as published by
 * the Free Software Foundation; version 3.
 *
 * This program is distributed in the hope that it will be useful,
 * but WITHOUT ANY WARRANTY; without even the implied warranty of
 * MERCHANTABILITY or FITNESS FOR A PARTICULAR PURPOSE.  See the
 * GNU General Public License for more details.
 *
 * You should have received a copy of the GNU General Public License
 * along with this program.  If not, see <http://www.gnu.org/licenses/>.
 *
 */

#ifndef MULTIPASS_PLATFORM_H
#define MULTIPASS_PLATFORM_H

#include <multipass/cli/alias_definition.h>
#include <multipass/days.h>
#include <multipass/logging/logger.h>
#include <multipass/network_interface_info.h>
#include <multipass/process/process.h>
#include <multipass/process/process_spec.h>
#include <multipass/settings/setting_spec.h>
#include <multipass/singleton.h>
#include <multipass/sshfs_server_config.h>
#include <multipass/update_prompt.h>
#include <multipass/virtual_machine_factory.h>
#include <multipass/vm_image_vault.h>

#include <QDir>
#include <QString>

#include <functional>
#include <memory>
#include <string>
#include <vector>

#define MP_PLATFORM multipass::platform::Platform::instance()

struct sftp_attributes_struct;

namespace multipass
{
namespace platform
{
class Platform : public Singleton<Platform>
{
public:
    Platform(const Singleton::PrivatePass&) noexcept;
    // Get information on the network interfaces that are seen by the platform, indexed by name
    virtual std::map<std::string, NetworkInterfaceInfo> get_network_interfaces_info() const;
    virtual QString get_workflows_url_override() const;
    virtual bool is_alias_supported(const std::string& alias, const std::string& remote) const;
    virtual bool is_remote_supported(const std::string& remote) const;
    virtual bool is_backend_supported(const QString& backend) const; // temporary (?)
    virtual int chown(const char* path, unsigned int uid, unsigned int gid) const;
    virtual int chmod(const char* path, unsigned int mode) const;
    virtual bool link(const char* target, const char* link) const;
    virtual bool symlink(const char* target, const char* link, bool is_dir) const;
    virtual int utime(const char* path, int atime, int mtime) const;
    virtual QDir get_alias_scripts_folder() const;
    virtual void create_alias_script(const std::string& alias, const AliasDefinition& def) const;
    virtual void remove_alias_script(const std::string& alias) const;
    virtual std::string alias_path_message() const;
    virtual void set_server_socket_restrictions(const std::string& server_address, const bool restricted) const;
<<<<<<< HEAD
    virtual QString daemon_config_home() const; // temporary
    virtual SettingSpec::Set extra_daemon_settings() const;
    virtual SettingSpec::Set extra_client_settings() const;
    virtual QString default_driver() const;
    virtual QString default_privileged_mounts() const;
=======
    virtual QString multipass_storage_location() const;
>>>>>>> 1881ec4e
};

QString interpret_setting(const QString& key, const QString& val);
void sync_winterm_profiles();

QString autostart_test_data(); // returns a platform-specific string, for testing purposes
void setup_gui_autostart_prerequisites();

std::string default_server_address();

VirtualMachineFactory::UPtr vm_backend(const Path& data_dir);
logging::Logger::UPtr make_logger(logging::Level level);
UpdatePrompt::UPtr make_update_prompt();
std::unique_ptr<Process> make_sshfs_server_process(const SSHFSServerConfig& config);
std::unique_ptr<Process> make_process(std::unique_ptr<ProcessSpec>&& process_spec);
int symlink_attr_from(const char* path, sftp_attributes_struct* attr);
bool is_image_url_supported();

std::function<int()> make_quit_watchdog(); // call while single-threaded; call result later, in dedicated thread

std::string reinterpret_interface_id(const std::string& ux_id); // give platforms a chance to reinterpret network IDs

std::string host_version();

} // namespace platform
} // namespace multipass

inline multipass::platform::Platform::Platform(const PrivatePass& pass) noexcept : Singleton(pass)
{
}

#endif // MULTIPASS_PLATFORM_H<|MERGE_RESOLUTION|>--- conflicted
+++ resolved
@@ -67,15 +67,12 @@
     virtual void remove_alias_script(const std::string& alias) const;
     virtual std::string alias_path_message() const;
     virtual void set_server_socket_restrictions(const std::string& server_address, const bool restricted) const;
-<<<<<<< HEAD
+    virtual QString multipass_storage_location() const;
     virtual QString daemon_config_home() const; // temporary
     virtual SettingSpec::Set extra_daemon_settings() const;
     virtual SettingSpec::Set extra_client_settings() const;
     virtual QString default_driver() const;
     virtual QString default_privileged_mounts() const;
-=======
-    virtual QString multipass_storage_location() const;
->>>>>>> 1881ec4e
 };
 
 QString interpret_setting(const QString& key, const QString& val);
